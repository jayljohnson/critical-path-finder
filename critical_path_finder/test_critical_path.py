#!/usr/bin/env python
 
import pytest
from .critical_path_finder import CriticalPath
<<<<<<< HEAD
import exceptions
=======
from .exceptions import NodeWeightsDuplicateValues, MissingInputsException, RunBeforeSaveException
>>>>>>> 4c0fae88
from networkx.exception import NetworkXUnfeasible
from networkx import DiGraph


def test__get_digraph_from_tuples():
    assert type(CriticalPath._get_digraph_from_tuples([(1,2), (2,3)])) == DiGraph

@pytest.fixture
def node_weights_map():
    return {1:1, 2:2, 3:3}

@pytest.fixture
def graph():
    return CriticalPath._get_digraph_from_tuples([(1,2), (2,3)])

@pytest.fixture
def graph_cycle():
    return CriticalPath._get_digraph_from_tuples([(1,2), (2,3), (3,1)])       

@pytest.fixture
def node_weights_map_complex():
    return {1:1, 2:2, 3:3, 4:4, 5:5}

@pytest.fixture
def graph_complex():
    return CriticalPath._get_digraph_from_tuples([(1,2), (2,3), (3,4), (4,5), (1,5)]) 



def test_critical_path(node_weights_map, graph, node_weights_map_complex, graph_complex):
    cp_simple = CriticalPath(node_weights_map=node_weights_map, graph=graph)
    assert cp_simple.find() == {(1,2): 1, (2,3): 2}
    assert cp_simple.validate() == None
    
    cp_complex = CriticalPath(node_weights_map=node_weights_map_complex, graph=graph_complex)
    assert cp_complex.validate() == None
    assert cp_complex.find() == {(1,2): 1, (2,3): 2, (3, 4): 3, (4, 5): 4}

    with pytest.raises(exceptions.MissingInputsException):
        CriticalPath().validate()

    with pytest.raises(exceptions.MissingInputsException):
        CriticalPath().find()
    
def test_critical_path_with_cycle(node_weights_map, graph_cycle):
    cp_cycle =  CriticalPath(node_weights_map=node_weights_map, graph=graph_cycle)
    assert cp_cycle.validate() == None
    
    with pytest.raises(NetworkXUnfeasible):
        cp_cycle.find()


def test_edge_weights(node_weights_map, graph):
    cp_complex = CriticalPath(node_weights_map=node_weights_map, graph=graph)
    assert cp_complex.edge_weights == {(1, 2): 1, (2, 3): 2}


def test_get_edges_from_ordered_list_of_nodes():
    nodes = [1, 2, 3]
    expected = [(1,2), (2,3)]
    result = CriticalPath._get_edges_from_ordered_list_of_nodes(nodes=nodes)
    assert expected == result


@pytest.mark.skip(reason="Needs handling to read from filesystem")
def test_load_graph():
    pass


@pytest.mark.skip(reason="Needs handling to read from filesystem")
def test_load_weights():
    # TODO: Positive test

    # TODO: Negative test
    with pytest.raises(exceptions.NodeWeightsDuplicateValues):
        pass
    pass


@pytest.mark.skip(reason="Needs handling for image write to filesystem")
def test_save_image(node_weights_map, graph, tmpdir):
    path = tmpdir.join("some/path")

    with pytest.raises(exceptions.MissingInputsException):
        CriticalPath().save_image(path=path)

    # https://docs.pytest.org/en/6.2.x/tmpdir.html
    with pytest.raises(exceptions.RunBeforeSaveException):
        CriticalPath(node_weights_map=node_weights_map, graph=graph).save_image(path=path.strpath)

    cp = CriticalPath(node_weights_map=node_weights_map, graph=graph)
    cp.find()
    assert cp.save_image(path=path.strpath) == None<|MERGE_RESOLUTION|>--- conflicted
+++ resolved
@@ -2,11 +2,8 @@
  
 import pytest
 from .critical_path_finder import CriticalPath
-<<<<<<< HEAD
 import exceptions
-=======
-from .exceptions import NodeWeightsDuplicateValues, MissingInputsException, RunBeforeSaveException
->>>>>>> 4c0fae88
+
 from networkx.exception import NetworkXUnfeasible
 from networkx import DiGraph
 
